[package]
name = "beefy-gadget"
version = "0.1.0"
authors = ["Parity Technologies <admin@parity.io>"]
edition = "2018"
license = "GPL-3.0-or-later WITH Classpath-exception-2.0"

[dependencies]
codec = { version = "1.3.5", package = "parity-scale-codec", features = ["derive"] }
futures = "0.3"
log = "0.4"
parking_lot = "0.11"

<<<<<<< HEAD
sp-application-crypto = { git = "https://github.com/paritytech/substrate", branch = "td-mmr" }
sp-blockchain = { git = "https://github.com/paritytech/substrate", branch = "td-mmr" }
sp-consensus = { git = "https://github.com/paritytech/substrate", branch = "td-mmr" }
sp-core = { git = "https://github.com/paritytech/substrate", branch = "td-mmr" }
sp-keystore = { git = "https://github.com/paritytech/substrate", branch = "td-mmr" }
sp-runtime = { git = "https://github.com/paritytech/substrate", branch = "td-mmr" }
=======
beefy-primitives = { path = "../primitives" }

sp-api = { git = "https://github.com/paritytech/substrate", branch = "master" }
sp-application-crypto = { git = "https://github.com/paritytech/substrate", branch = "master" }
sp-blockchain = { git = "https://github.com/paritytech/substrate", branch = "master" }
sp-consensus = { git = "https://github.com/paritytech/substrate", branch = "master" }
sp-core = { git = "https://github.com/paritytech/substrate", branch = "master" }
sp-keystore = { git = "https://github.com/paritytech/substrate", branch = "master" }
sp-runtime = { git = "https://github.com/paritytech/substrate", branch = "master" }
>>>>>>> 13e964d8

sc-client-api = { git = "https://github.com/paritytech/substrate", branch = "td-mmr" }
sc-keystore = { git = "https://github.com/paritytech/substrate", branch = "td-mmr" }
sc-network = { git = "https://github.com/paritytech/substrate", branch = "td-mmr" }
sc-network-gossip = { git = "https://github.com/paritytech/substrate", branch = "td-mmr" }<|MERGE_RESOLUTION|>--- conflicted
+++ resolved
@@ -11,24 +11,15 @@
 log = "0.4"
 parking_lot = "0.11"
 
-<<<<<<< HEAD
+beefy-primitives = { path = "../primitives" }
+
+sp-api = { git = "https://github.com/paritytech/substrate", branch = "td-mmr" }
 sp-application-crypto = { git = "https://github.com/paritytech/substrate", branch = "td-mmr" }
 sp-blockchain = { git = "https://github.com/paritytech/substrate", branch = "td-mmr" }
 sp-consensus = { git = "https://github.com/paritytech/substrate", branch = "td-mmr" }
 sp-core = { git = "https://github.com/paritytech/substrate", branch = "td-mmr" }
 sp-keystore = { git = "https://github.com/paritytech/substrate", branch = "td-mmr" }
 sp-runtime = { git = "https://github.com/paritytech/substrate", branch = "td-mmr" }
-=======
-beefy-primitives = { path = "../primitives" }
-
-sp-api = { git = "https://github.com/paritytech/substrate", branch = "master" }
-sp-application-crypto = { git = "https://github.com/paritytech/substrate", branch = "master" }
-sp-blockchain = { git = "https://github.com/paritytech/substrate", branch = "master" }
-sp-consensus = { git = "https://github.com/paritytech/substrate", branch = "master" }
-sp-core = { git = "https://github.com/paritytech/substrate", branch = "master" }
-sp-keystore = { git = "https://github.com/paritytech/substrate", branch = "master" }
-sp-runtime = { git = "https://github.com/paritytech/substrate", branch = "master" }
->>>>>>> 13e964d8
 
 sc-client-api = { git = "https://github.com/paritytech/substrate", branch = "td-mmr" }
 sc-keystore = { git = "https://github.com/paritytech/substrate", branch = "td-mmr" }
