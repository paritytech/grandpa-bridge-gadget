--- conflicted
+++ resolved
@@ -13,7 +13,6 @@
 
 beefy-primitives = { path = "../primitives" }
 
-<<<<<<< HEAD
 sp-api = { git = "https://github.com/paritytech/substrate", branch = "td-mmr" }
 sp-application-crypto = { git = "https://github.com/paritytech/substrate", branch = "td-mmr" }
 sp-blockchain = { git = "https://github.com/paritytech/substrate", branch = "td-mmr" }
@@ -21,16 +20,7 @@
 sp-core = { git = "https://github.com/paritytech/substrate", branch = "td-mmr" }
 sp-keystore = { git = "https://github.com/paritytech/substrate", branch = "td-mmr" }
 sp-runtime = { git = "https://github.com/paritytech/substrate", branch = "td-mmr" }
-=======
-sp-api = { git = "https://github.com/paritytech/substrate", branch = "master" }
-sp-application-crypto = { git = "https://github.com/paritytech/substrate", branch = "master" }
-sp-blockchain = { git = "https://github.com/paritytech/substrate", branch = "master" }
-sp-consensus = { git = "https://github.com/paritytech/substrate", branch = "master" }
-sp-core = { git = "https://github.com/paritytech/substrate", branch = "master" }
-sp-keystore = { git = "https://github.com/paritytech/substrate", branch = "master" }
-sp-runtime = { git = "https://github.com/paritytech/substrate", branch = "master" }
-sp-utils = { git = "https://github.com/paritytech/substrate", branch = "master" }
->>>>>>> 9a182fdb
+sp-utils = { git = "https://github.com/paritytech/substrate", branch = "td-mmr" }
 
 sc-client-api = { git = "https://github.com/paritytech/substrate", branch = "td-mmr" }
 sc-keystore = { git = "https://github.com/paritytech/substrate", branch = "td-mmr" }
