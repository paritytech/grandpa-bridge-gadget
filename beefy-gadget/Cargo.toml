--- conflicted
+++ resolved
@@ -16,7 +16,6 @@
 codec = { version = "2.0.0", package = "parity-scale-codec", features = ["derive"] }
 prometheus = { package = "substrate-prometheus-endpoint", git = "https://github.com/paritytech/substrate", branch = "dp-jsonrpsee-integration-2" }
 
-<<<<<<< HEAD
 sp-api = { git = "https://github.com/paritytech/substrate", branch = "dp-jsonrpsee-integration-2" }
 sp-application-crypto = { git = "https://github.com/paritytech/substrate", branch = "dp-jsonrpsee-integration-2" }
 sp-arithmetic = { git = "https://github.com/paritytech/substrate", branch = "dp-jsonrpsee-integration-2" }
@@ -26,16 +25,6 @@
 sp-keystore = { git = "https://github.com/paritytech/substrate", branch = "dp-jsonrpsee-integration-2" }
 sp-runtime = { git = "https://github.com/paritytech/substrate", branch = "dp-jsonrpsee-integration-2" }
 sc-utils = { git = "https://github.com/paritytech/substrate", branch = "dp-jsonrpsee-integration-2" }
-=======
-sp-api = { git = "https://github.com/paritytech/substrate", branch = "master" }
-sp-application-crypto = { git = "https://github.com/paritytech/substrate", branch = "master" }
-sp-arithmetic = { git = "https://github.com/paritytech/substrate", branch = "master" }
-sp-blockchain = { git = "https://github.com/paritytech/substrate", branch = "master" }
-sp-core = { git = "https://github.com/paritytech/substrate", branch = "master" }
-sp-keystore = { git = "https://github.com/paritytech/substrate", branch = "master" }
-sp-runtime = { git = "https://github.com/paritytech/substrate", branch = "master" }
-sc-utils = { git = "https://github.com/paritytech/substrate", branch = "master" }
->>>>>>> 2da4b49a
 
 sc-client-api = { git = "https://github.com/paritytech/substrate", branch = "dp-jsonrpsee-integration-2" }
 sc-keystore = { git = "https://github.com/paritytech/substrate", branch = "dp-jsonrpsee-integration-2" }
