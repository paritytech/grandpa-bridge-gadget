--- conflicted
+++ resolved
@@ -310,29 +310,10 @@
 				validator_set_id: current_set_id,
 			};
 
-<<<<<<< HEAD
 			let signature = match self.sign_commitment(local_id, commitment.encode().as_ref()) {
 				Some(sig) => sig,
 				None => {
 					warn!(target: "beefy", "🥩 Error signing commitment: {:?}", commitment);
-=======
-			// TODO #92
-			let signature = match SyncCryptoStore::sign_with(
-				&*self.key_store,
-				KEY_TYPE,
-				&local_id.to_public_crypto_pair(),
-				&commitment.encode(),
-			)
-			.map_err(|_| ())
-			.and_then(|res| {
-				res.expect("closure won't be called in case of an error; qed")
-					.try_into()
-					.map_err(|_| ())
-			}) {
-				Ok(sig) => sig,
-				Err(err) => {
-					warn!(target: "beefy", "🥩 Error signing: {:?}", err);
->>>>>>> 273a0f4a
 					return;
 				}
 			};
