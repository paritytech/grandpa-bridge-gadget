--- conflicted
+++ resolved
@@ -18,12 +18,7 @@
 
 use codec::{Codec, Decode, Encode};
 use futures::{future, FutureExt, StreamExt};
-<<<<<<< HEAD
-use log::{debug, error, trace, warn};
-=======
-use hex::ToHex;
 use log::{debug, error, info, trace, warn};
->>>>>>> cad275b2
 use parking_lot::Mutex;
 
 use sc_client_api::{Backend, FinalityNotification, FinalityNotifications};
