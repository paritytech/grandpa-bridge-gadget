[package]
name = "pallet-beefy-mmr"
version = "0.1.0"
authors = ["Parity Technologies <admin@parity.io>"]
edition = "2018"
license = "GPL-3.0-or-later WITH Classpath-exception-2.0"
description = "BEEFY + MMR runtime utilities"

[dependencies]
hex = { version = "0.4", optional = true }
codec = { version = "2.0.0", package = "parity-scale-codec", default-features = false, features = ["derive"] }
libsecp256k1 = { version = "0.7.0", default-features = false }
log = { version = "0.4.13", default-features = false }
scale-info = { version = "1.0", default-features = false, features = ["derive"] }
serde = { version = "1.0.130", optional = true }

frame-support = { git = "https://github.com/paritytech/substrate", default-features = false, branch = "dp-jsonrpsee-integration-2" }
frame-system = { git = "https://github.com/paritytech/substrate", default-features = false, branch = "dp-jsonrpsee-integration-2" }
pallet-mmr = { git = "https://github.com/paritytech/substrate", default-features = false, branch = "dp-jsonrpsee-integration-2" }
pallet-mmr-primitives = { git = "https://github.com/paritytech/substrate", default-features = false, branch = "dp-jsonrpsee-integration-2" }
pallet-session = { git = "https://github.com/paritytech/substrate", default-features = false, branch = "dp-jsonrpsee-integration-2" }
sp-core = { git = "https://github.com/paritytech/substrate", default-features = false, branch = "dp-jsonrpsee-integration-2" }
sp-io = { git = "https://github.com/paritytech/substrate", default-features = false, branch = "dp-jsonrpsee-integration-2" }
sp-runtime = { git = "https://github.com/paritytech/substrate", default-features = false, branch = "dp-jsonrpsee-integration-2" }
sp-std = { git = "https://github.com/paritytech/substrate", default-features = false, branch = "dp-jsonrpsee-integration-2" }

beefy-merkle-tree = { path = "../beefy-merkle-tree", default-features = false }
beefy-primitives = { path = "../beefy-primitives", default-features = false }
pallet-beefy = { path = "../beefy-pallet", default-features = false }

[dev-dependencies]
<<<<<<< HEAD
sp-staking = { git = "https://github.com/paritytech/substrate.git", branch = "dp-jsonrpsee-integration-2" }
hex = "0.4"
=======
sp-staking = { git = "https://github.com/paritytech/substrate", branch = "master" }
>>>>>>> 2da4b49a
hex-literal = "0.3"

[features]
default = ["std"]
std = [
    "beefy-merkle-tree/std",
    "beefy-primitives/std",
    "codec/std",
    "frame-support/std",
    "frame-system/std",
    "hex",
    "libsecp256k1/std",
    "log/std",
    "pallet-beefy/std",
    "pallet-mmr-primitives/std",
    "pallet-mmr/std",
    "pallet-session/std",
    "serde",
    "sp-core/std",
    "sp-io/std",
    "sp-runtime/std",
    "sp-std/std",
]<|MERGE_RESOLUTION|>--- conflicted
+++ resolved
@@ -29,12 +29,8 @@
 pallet-beefy = { path = "../beefy-pallet", default-features = false }
 
 [dev-dependencies]
-<<<<<<< HEAD
 sp-staking = { git = "https://github.com/paritytech/substrate.git", branch = "dp-jsonrpsee-integration-2" }
 hex = "0.4"
-=======
-sp-staking = { git = "https://github.com/paritytech/substrate", branch = "master" }
->>>>>>> 2da4b49a
 hex-literal = "0.3"
 
 [features]
