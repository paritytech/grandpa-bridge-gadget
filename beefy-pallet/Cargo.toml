[package]
name = "pallet-beefy"
version = "0.1.0"
authors = ["Parity Technologies <admin@parity.io>"]
edition = "2018"
license = "GPL-3.0-or-later WITH Classpath-exception-2.0"

[dependencies]
codec = { version = "2.0.0", package = "parity-scale-codec", default-features = false, features = ["derive"] }
<<<<<<< HEAD
scale-info = { version = "0.12.0", default-features = false, features = ["derive"] }
serde = { version = "1.0.128", optional = true }
=======
scale-info = { version = "0.10.0", default-features = false, features = ["derive"] }
serde = { version = "1.0.130", optional = true }
>>>>>>> ec007edf

frame-support = { git = "https://github.com/paritytech/substrate", default-features = false, branch = "master" }
frame-system = { git = "https://github.com/paritytech/substrate", default-features = false, branch = "master" }

sp-runtime = { git = "https://github.com/paritytech/substrate", default-features = false, branch = "master" }
sp-std = { git = "https://github.com/paritytech/substrate", default-features = false, branch = "master" }

pallet-session = { git = "https://github.com/paritytech/substrate", default-features = false, branch = "master" }

beefy-primitives = { path = "../beefy-primitives", default-features = false }

[dev-dependencies]
sp-core = { git = "https://github.com/paritytech/substrate.git", branch = "master" }
sp-io = { git = "https://github.com/paritytech/substrate.git", branch = "master" }
sp-staking = { git = "https://github.com/paritytech/substrate.git", branch = "master" }

[features]
default = ["std"]
std = [
	"codec/std",
	"scale-info/std",
	"serde",
	"beefy-primitives/std",
	"frame-support/std",
	"frame-system/std",
	"sp-runtime/std",
	"sp-std/std",
	"pallet-session/std",
]<|MERGE_RESOLUTION|>--- conflicted
+++ resolved
@@ -7,13 +7,8 @@
 
 [dependencies]
 codec = { version = "2.0.0", package = "parity-scale-codec", default-features = false, features = ["derive"] }
-<<<<<<< HEAD
 scale-info = { version = "0.12.0", default-features = false, features = ["derive"] }
-serde = { version = "1.0.128", optional = true }
-=======
-scale-info = { version = "0.10.0", default-features = false, features = ["derive"] }
 serde = { version = "1.0.130", optional = true }
->>>>>>> ec007edf
 
 frame-support = { git = "https://github.com/paritytech/substrate", default-features = false, branch = "master" }
 frame-system = { git = "https://github.com/paritytech/substrate", default-features = false, branch = "master" }
