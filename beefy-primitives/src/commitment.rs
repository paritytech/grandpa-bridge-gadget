// Copyright (C) 2020 Parity Technologies (UK) Ltd.
// SPDX-License-Identifier: GPL-3.0-or-later WITH Classpath-exception-2.0

// This program is free software: you can redistribute it and/or modify
// it under the terms of the GNU General Public License as published by
// the Free Software Foundation, either version 3 of the License, or
// (at your option) any later version.

// This program is distributed in the hope that it will be useful,
// but WITHOUT ANY WARRANTY; without even the implied warranty of
// MERCHANTABILITY or FITNESS FOR A PARTICULAR PURPOSE. See the
// GNU General Public License for more details.

// You should have received a copy of the GNU General Public License
// along with this program. If not, see <https://www.gnu.org/licenses/>.

use codec::{Decode, Encode};
use sp_std::{cmp, prelude::*};

use crate::ValidatorSetId;

/// A commitment signed by GRANDPA validators as part of BEEFY protocol.
///
/// The commitment contains a [payload] extracted from the finalized block at height [block_number].
/// GRANDPA validators collect signatures on commitments and a stream of such signed commitments
/// (see [SignedCommitment]) forms the BEEFY protocol.
#[derive(Clone, Debug, PartialEq, Eq, Encode, Decode)]
pub struct Commitment<TBlockNumber, TPayload> {
	/// The payload being signed.
	///
	/// This should be some form of cumulative representation of the chain (think MMR root hash).
	/// The payload should also contain some details that allow the light client to verify next
	/// validator set. The protocol does not enforce any particular format of this data,
	/// nor how often it should be present in commitments, however the light client has to be
	/// provided with full validator set whenever it performs the transition (i.e. importing first
	/// block with [validator_set_id] incremented).
	pub payload: TPayload,

	/// Finalized block number this commitment is for.
	///
	/// GRANDPA validators agree on a block they create a commitment for and start collecting
	/// signatures. This process is called a round.
	/// There might be multiple rounds in progress (depending on the block choice rule), however
	/// since the payload is supposed to be cumulative, it is not required to import all
	/// commitments.
	/// BEEFY light client is expected to import at least one commitment per epoch,
	/// but is free to import as many as it requires.
	pub block_number: TBlockNumber,

	/// BEEFY validator set supposed to sign this commitment.
	///
	/// Validator set is changing once per epoch. The Light Client must be provided by details about
	/// the validator set whenever it's importing first commitment with a new `validator_set_id`.
	/// Validator set data MUST be verifiable, for instance using [payload] information.
	pub validator_set_id: ValidatorSetId,
}

impl<TBlockNumber, TPayload> cmp::PartialOrd for Commitment<TBlockNumber, TPayload>
where
	TBlockNumber: cmp::Ord,
	TPayload: cmp::Eq,
{
	fn partial_cmp(&self, other: &Self) -> Option<cmp::Ordering> {
		Some(self.cmp(other))
	}
}

impl<TBlockNumber, TPayload> cmp::Ord for Commitment<TBlockNumber, TPayload>
where
	TBlockNumber: cmp::Ord,
	TPayload: cmp::Eq,
{
	fn cmp(&self, other: &Self) -> cmp::Ordering {
		self.validator_set_id
			.cmp(&other.validator_set_id)
			.then_with(|| self.block_number.cmp(&other.block_number))
	}
}

/// A commitment with matching GRANDPA validators' signatures.
#[derive(Clone, Debug, PartialEq, Eq, Decode)]
pub struct SignedCommitment<TBlockNumber, TPayload, TSignature> {
	/// The commitment signatures are collected for.
	pub commitment: Commitment<TBlockNumber, TPayload>,
	/// GRANDPA validators' signatures for the commitment.
	///
	/// The length of this `Vec` must match number of validators in the current set (see
	/// [Commitment::validator_set_id]).
	pub signatures: Vec<Option<TSignature>>,
}

impl<TBlockNumber, TPayload, TSignature> SignedCommitment<TBlockNumber, TPayload, TSignature> {
	/// Return the number of collected signatures.
	pub fn no_of_signatures(&self) -> usize {
		self.signatures.iter().filter(|x| x.is_some()).count()
	}
}

<<<<<<< HEAD
impl<TBlockNumber, TPayload, TSignature> Encode for SignedCommitment<TBlockNumber, TPayload, TSignature>
where
	TSignature: Encode,
{
	fn using_encoded<R, F: FnOnce(&[u8]) -> R>(&self, f: F) -> R {
		type BitVec = Vec<u8>;

		/// Temporary representation used for encoding efficiency.
		#[derive(Clone, Debug, PartialEq, Eq, Encode, Decode)]
		struct TemporarySignatures<'a, TSignature> {
			signatures_from: BitVec,
			signatures: Vec<&'a TSignature>,
		}

		impl<'a, TBlockNumber, TPayload, TSignature: Encode + 'a>
			From<&'a SignedCommitment<TBlockNumber, TPayload, TSignature>> for TemporarySignatures<'a, TSignature>
		{
			/// Convert `SignedCommitment`s into `TemporarySignatures` that are packed better for
			/// network transport.
			fn from(signed_commitment: &'a SignedCommitment<TBlockNumber, TPayload, TSignature>) -> Self {
				let SignedCommitment { signatures, .. } = signed_commitment;
				let mut signatures_from: Vec<u8> = vec![];
				let mut raw_signatures: Vec<&TSignature> = vec![];

				for signature in signatures {
					match signature {
						Some(value) => raw_signatures.push(value),
						None => (),
					}
				}

				// Compress 8 bit values into a single u8 Byte
				const CONTAINER_BIT_SIZE: usize = 8;

				let bits: Vec<u8> = signatures.iter().map(|x| if x.is_some() { 1 } else { 0 }).collect();
				let chunks = bits.chunks(CONTAINER_BIT_SIZE);
				for chunk in chunks {
					let mut iter = chunk.into_iter().copied();
					let mut v = iter.next().unwrap() as u8;

					for bit in iter {
						v = v << 1;
						v = v | bit as u8;
					}

					signatures_from.push(v);
				}

				Self {
					signatures_from,
					signatures: raw_signatures,
				}
			}
		}

		let temp = TemporarySignatures::<TSignature>::from(self);
		temp.using_encoded(f)
	}
=======
/// A [SignedCommitment] with a version number. This variant will be appended
/// to the block justifications for the block for which the signed commitment
/// has been generated.
#[derive(Clone, Debug, PartialEq, codec::Encode, codec::Decode)]
pub enum VersionedCommitment<N, P, S> {
	#[codec(index = 1)]
	/// Current active version
	V1(SignedCommitment<N, P, S>),
>>>>>>> 7b9c13d3
}

#[cfg(test)]
mod tests {
	use super::*;
	use codec::Decode;

	type TestCommitment = Commitment<u128, String>;
	type TestSignedCommitment = SignedCommitment<u128, String, Vec<u8>>;
	type TestVersionedCommitment = VersionedCommitment<u128, String, Vec<u8>>;

	#[test]
	fn commitment_encode_decode() {
		// given
		let commitment: TestCommitment = Commitment {
			payload: "Hello World!".into(),
			block_number: 5,
			validator_set_id: 0,
		};

		// when
		let encoded = codec::Encode::encode(&commitment);
		let decoded = TestCommitment::decode(&mut &*encoded);

		// then
		assert_eq!(decoded, Ok(commitment));
		assert_eq!(
			encoded,
			hex_literal::hex!("3048656c6c6f20576f726c6421050000000000000000000000000000000000000000000000")
		);
	}

	#[test]
	fn signed_commitment_encode_decode() {
		// given
		let commitment: TestCommitment = Commitment {
			payload: "Hello World!".into(),
			block_number: 5,
			validator_set_id: 0,
		};
		let signed = SignedCommitment {
			commitment,
			signatures: vec![None, None, Some(vec![1, 2, 3, 4]), Some(vec![5, 6, 7, 8])],
		};

		// when
		let encoded = codec::Encode::encode(&signed);
		let decoded = TestSignedCommitment::decode(&mut &*encoded);

		// then
		assert_eq!(decoded, Ok(signed));
		assert_eq!(
			encoded,
			hex_literal::hex!(
				"3048656c6c6f20576f726c6421050000000000000000000000000000000000000000000000100000011001020304011005060708"
			)
		);
	}

	#[test]
	fn signed_commitment_count_signatures() {
		// given
		let commitment: TestCommitment = Commitment {
			payload: "Hello World!".into(),
			block_number: 5,
			validator_set_id: 0,
		};
		let mut signed = SignedCommitment {
			commitment,
			signatures: vec![None, None, Some(vec![1, 2, 3, 4]), Some(vec![5, 6, 7, 8])],
		};
		assert_eq!(signed.no_of_signatures(), 2);

		// when
		signed.signatures[2] = None;

		// then
		assert_eq!(signed.no_of_signatures(), 1);
	}

	#[test]
	fn commitment_ordering() {
		fn commitment(block_number: u128, validator_set_id: crate::ValidatorSetId) -> TestCommitment {
			Commitment {
				payload: "Hello World!".into(),
				block_number,
				validator_set_id,
			}
		}

		// given
		let a = commitment(1, 0);
		let b = commitment(2, 1);
		let c = commitment(10, 0);
		let d = commitment(10, 1);

		// then
		assert!(a < b);
		assert!(a < c);
		assert!(c < b);
		assert!(c < d);
		assert!(b < d);
	}

	#[test]
	fn versioned_commitment_encode_decode() {
		let commitment: TestCommitment = Commitment {
			payload: "Hello World!".into(),
			block_number: 5,
			validator_set_id: 0,
		};

		let signed = SignedCommitment {
			commitment,
			signatures: vec![None, None, Some(vec![1, 2, 3, 4]), Some(vec![5, 6, 7, 8])],
		};

		let versioned = TestVersionedCommitment::V1(signed.clone());

		let encoded = codec::Encode::encode(&versioned);

		assert_eq!(1, encoded[0]);
		assert_eq!(encoded[1..], codec::Encode::encode(&signed));

		let decoded = TestVersionedCommitment::decode(&mut &*encoded);

		assert_eq!(decoded, Ok(versioned));
	}
}<|MERGE_RESOLUTION|>--- conflicted
+++ resolved
@@ -96,7 +96,6 @@
 	}
 }
 
-<<<<<<< HEAD
 impl<TBlockNumber, TPayload, TSignature> Encode for SignedCommitment<TBlockNumber, TPayload, TSignature>
 where
 	TSignature: Encode,
@@ -155,7 +154,8 @@
 		let temp = TemporarySignatures::<TSignature>::from(self);
 		temp.using_encoded(f)
 	}
-=======
+}
+
 /// A [SignedCommitment] with a version number. This variant will be appended
 /// to the block justifications for the block for which the signed commitment
 /// has been generated.
@@ -164,7 +164,6 @@
 	#[codec(index = 1)]
 	/// Current active version
 	V1(SignedCommitment<N, P, S>),
->>>>>>> 7b9c13d3
 }
 
 #[cfg(test)]
