--- conflicted
+++ resolved
@@ -49,13 +49,8 @@
 # output a note when they are encountered.
 ignore = [
     # generic-array lifetime errasure. If all upstream crates upgrade to >=0.14.0
-<<<<<<< HEAD
-	# we can remove this.
-	"RUSTSEC-2020-0146",    
-=======
     # we can remove this.
     "RUSTSEC-2020-0146",
->>>>>>> e7cf22fe
     # raw-cpuid is a dep of cranelift-native. Not feasible to upgrade.
     "RUSTSEC-2021-0013",
     # hyper-0.12.35 is used by jsonrpc-http-server-15.1.0. Which will be updated in sync
